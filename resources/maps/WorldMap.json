--- conflicted
+++ resolved
@@ -1,555 +1,271 @@
 {
-<<<<<<< HEAD
-  "name": "Europe",
-=======
   "name": "World",
->>>>>>> 91ca03af
   "width": 2000,
   "height": 1000,
   "nations": [
     {
-<<<<<<< HEAD
-      "coordinates": [
-        171,
-        171
-      ],
-      "name": "Iceland 🇮🇸",
-      "strength": 1,
-      "flag": "is"
-    },
-    {
-      "coordinates": [
-        477,
-        473
-      ],
-      "name": "Ireland 🇮🇪",
-      "strength": 1,
-      "flag": "ie"
-    },
-    {
-      "coordinates": [
-        650,
-        500
-      ],
-      "name": "England 🇬🇧",
-      "strength": 3,
-      "flag": "gb"
-    },
-    {
-      "coordinates": [
-        560,
-        800
-      ],
-      "name": "Spain 🇪🇸",
-      "strength": 2,
-      "flag": "es"
-    },
-    {
-      "coordinates": [
-        726,
-        616
-      ],
-      "name": "France 🇫🇷",
-      "strength": 2,
-      "flag": "fr"
-    },
-    {
-      "coordinates": [
-        1050,
-        745
-      ],
-      "name": "Italy 🇮🇹",
-      "strength": 1,
-      "flag": "it"
-    },
-    {
-      "coordinates": [
-        872,
-        634
-      ],
-      "name": "Switzerland 🇨🇭",
-      "strength": 1,
-      "flag": "ch"
-    },
-    {
-      "coordinates": [
-        960,
-        271
-      ],
-      "name": "Norway 🇳🇴",
-      "strength": 1,
-      "flag": "no"
-    },
-    {
-      "coordinates": [
-        1095,
-        336
-      ],
-      "name": "Sweden 🇸🇪",
-      "strength": 1,
-      "flag": "se"
-    },
-    {
-      "coordinates": [
-        1403,
-        235
-      ],
-      "name": "Finland 🇫🇮",
-      "strength": 1,
-      "flag": "fi"
-    },
-    {
-      "coordinates": [
-        775,
-        541
-      ],
-      "name": "Belgium 🇧🇪",
-      "strength": 1,
-      "flag": "be"
-    },
-    {
-      "coordinates": [
-        868,
-        487
-      ],
-      "name": "Netherlands 🇳🇱",
-      "strength": 1,
-      "flag": "nl"
-    },
-    {
-      "coordinates": [
-        1000,
-        480
-      ],
-      "name": "Germany 🇩🇪",
-      "strength": 1,
-      "flag": "de"
-    },
-    {
-      "coordinates": [
-        1017,
-        628
-      ],
-      "name": "Austria 🇦🇹",
-      "strength": 1,
-      "flag": "at"
-    },
-    {
-      "coordinates": [
-        1120,
-        477
-      ],
-      "name": "Poland 🇵🇱",
-      "strength": 1,
-      "flag": "pl"
-    },
-    {
-      "coordinates": [
-        1060,
-        530
-      ],
-      "name": "Czechia 🇨🇿",
-      "strength": 1,
-      "flag": "cz"
-    },
-    {
-      "coordinates": [
-        1540,
-        602
-      ],
-      "name": "Ukraine 🇺🇦",
-      "strength": 1,
-      "flag": "ua"
-    },
-    {
-      "coordinates": [
-        1500,
-        440
-      ],
-      "name": "Belarus 🇧🇾",
-      "strength": 1,
-      "flag": "by"
-    },
-    {
-      "coordinates": [
-        1400,
-        670
-      ],
-      "name": "Romania 🇷🇴",
-      "strength": 1,
-      "flag": "ro"
-    },
-    {
-      "coordinates": [
-        1580,
-        834
-      ],
-      "name": "Turkiye 🇹🇷",
-      "strength": 1,
-      "flag": "tr"
-    },
-    {
-      "coordinates": [
-        525,
-        955
-      ],
-      "name": "Morocco 🇲🇦",
-      "strength": 1,
-      "flag": "ma"
-    },
-    {
-      "coordinates": [
-        1674,
-        449
-      ],
-      "name": "Russia 🇷🇺",
-      "strength": 3,
-      "flag": "ru"
-    },
-    {
-      "coordinates": [
-        1750,
-        950
-      ],
-      "name": "Syria 🇸🇾",
-      "strength": 1,
-      "flag": "sy"
-    },
-    {
-      "coordinates": [
-        1930,
-        950
-      ],
-      "name": "Iraq 🇮🇶",
-      "strength": 1,
-      "flag": "iq"
-    },
-    {
-      "coordinates": [
-        1900,
-        720
-      ],
-      "name": "Georgia 🇬🇪",
-      "strength": 1,
-      "flag": "ge"
-    },
-    {
-      "coordinates": [
-        950,
-        930
-      ],
-      "name": "Tunisia 🇹🇳",
-      "strength": 1,
-      "flag": "tn"
-    },
-    {
-      "coordinates": [
-        740,
-        940
-      ],
-      "name": "Algeria 🇩🇿",
-      "strength": 1,
-      "flag": "dz"
-    },
-    {
-      "coordinates": [
-        460,
-        830
-      ],
-      "name": "Portugal 🇵🇹",
-      "strength": 1,
-      "flag": "pt"
-    },
-    {
-      "coordinates": [
-        1300,
-        830
-      ],
-      "name": "Greece 🇬🇷",
-      "strength": 1,
-      "flag": "gr"
-    },
-    {
-      "coordinates": [
-        1270,
-        700
-      ],
-      "name": "Serbia 🇷🇸",
-      "strength": 1,
-      "flag": "rs"
-    },
-    {
-      "coordinates": [
-        1200,
-        630
-      ],
-      "name": "Hungary 🇭🇺",
-      "strength": 1,
-      "flag": "hu"
-=======
       "coordinates": [375, 272],
       "name": "United States",
       "strength": 3,
-      "flag": "US"
+      "flag": "us"
     },
     {
       "coordinates": [372, 136],
       "name": "Canada",
       "strength": 2,
-      "flag": "CA"
+      "flag": "ca"
     },
     {
       "coordinates": [375, 374],
       "name": "Mexico",
       "strength": 1,
-      "flag": "MX"
+      "flag": "mx"
     },
     {
       "coordinates": [500, 378],
       "name": "Cuba",
       "strength": 1,
-      "flag": "CU"
+      "flag": "cu"
     },
     {
       "coordinates": [524, 474],
       "name": "Colombia",
       "strength": 1,
-      "flag": "CO"
+      "flag": "co"
     },
     {
       "coordinates": [593, 473],
       "name": "Venezuela",
       "strength": 1,
-      "flag": "VE"
+      "flag": "ve"
     },
     {
       "coordinates": [596, 705],
       "name": "Argentina",
       "strength": 1,
-      "flag": "AR"
+      "flag": "ar"
     },
     {
       "coordinates": [637, 567],
       "name": "Brazil",
       "strength": 1,
-      "flag": "BR"
+      "flag": "br"
     },
     {
       "coordinates": [1280, 975],
       "name": "Antarctica",
       "strength": 3,
-      "flag": "AQ"
+      "flag": "aq"
     },
     {
       "coordinates": [709, 57],
       "name": "Greenland",
       "strength": 2,
-      "flag": "GL"
+      "flag": "gl"
     },
     {
       "coordinates": [831, 112],
       "name": "Iceland",
       "strength": 1,
-      "flag": "IS"
+      "flag": "is"
     },
     {
       "coordinates": [925, 186],
       "name": "United Kingdom",
       "strength": 3,
-      "flag": "GB"
+      "flag": "gb"
     },
     {
       "coordinates": [887, 183],
       "name": "Ireland",
       "strength": 1,
-      "flag": "IE"
+      "flag": "ie"
     },
     {
       "coordinates": [908, 264],
       "name": "Spain",
       "strength": 1,
-      "flag": "ES"
+      "flag": "es"
     },
     {
       "coordinates": [1004, 250],
       "name": "Italy",
       "strength": 1,
-      "flag": "IT"
+      "flag": "it"
     },
     {
       "coordinates": [958, 220],
       "name": "France",
       "strength": 2,
-      "flag": "FR"
+      "flag": "fr"
     },
     {
       "coordinates": [997, 205],
       "name": "Germany",
       "strength": 1,
-      "flag": "DE"
+      "flag": "de"
     },
     {
       "coordinates": [1064, 101],
       "name": "Sweden",
       "strength": 1,
-      "flag": "SE"
+      "flag": "se"
     },
     {
       "coordinates": [1046, 193],
       "name": "Poland",
       "strength": 1,
-      "flag": "PL"
+      "flag": "pl"
     },
     {
       "coordinates": [1061, 188],
       "name": "Belarus",
       "strength": 1,
-      "flag": "BY"
+      "flag": "by"
     },
     {
       "coordinates": [1073, 243],
       "name": "Romania",
       "strength": 1,
-      "flag": "RO"
+      "flag": "ro"
     },
     {
       "coordinates": [1161, 274],
       "name": "Turkey",
       "strength": 1,
-      "flag": "TR"
+      "flag": "tr"
     },
     {
       "coordinates": [969, 133],
       "name": "Norway",
       "strength": 1,
-      "flag": "NO"
+      "flag": "no"
     },
     {
       "coordinates": [1062, 133],
       "name": "Finland",
       "strength": 1,
-      "flag": "FI"
+      "flag": "fi"
     },
     {
       "coordinates": [1099, 211],
       "name": "Ukraine",
       "strength": 1,
-      "flag": "UA"
+      "flag": "ua"
     },
     {
       "coordinates": [1344, 136],
       "name": "Russian Federation",
       "strength": 3,
-      "flag": "RU"
+      "flag": "ru"
     },
     {
       "coordinates": [1537, 186],
       "name": "Mongolia",
       "strength": 1,
-      "flag": "MN"
+      "flag": "mn"
     },
     {
       "coordinates": [1524, 328],
       "name": "China",
       "strength": 3,
-      "flag": "CN"
+      "flag": "cn"
     },
     {
       "coordinates": [1368, 373],
       "name": "India",
       "strength": 2,
-      "flag": "IN"
+      "flag": "in"
     },
     {
       "coordinates": [1276, 239],
       "name": "Kazakhstan",
       "strength": 1,
-      "flag": "KZ"
+      "flag": "kz"
     },
     {
       "coordinates": [1238, 309],
       "name": "Iran, Islamic Republic Of",
       "strength": 1,
-      "flag": "IR"
+      "flag": "ir"
     },
     {
       "coordinates": [1178, 351],
       "name": "Saudi Arabia",
       "strength": 1,
-      "flag": "SA"
+      "flag": "sa"
     },
     {
       "coordinates": [1679, 657],
       "name": "Australia",
       "strength": 2,
-      "flag": "AU"
+      "flag": "au"
     },
     {
       "coordinates": [1890, 775],
       "name": "New Zealand",
       "strength": 0.5,
-      "flag": "NZ"
+      "flag": "nz"
     },
     {
       "coordinates": [918, 342],
       "name": "Algeria",
       "strength": 1,
-      "flag": "DZ"
+      "flag": "dz"
     },
     {
       "coordinates": [1030, 332],
       "name": "Libyan Arab Jamahiriya",
       "strength": 1,
-      "flag": "LY"
+      "flag": "ly"
     },
     {
       "coordinates": [1092, 335],
       "name": "Egypt",
       "strength": 1,
-      "flag": "EG"
+      "flag": "eg"
     },
     {
       "coordinates": [963, 410],
       "name": "Niger",
       "strength": 1,
-      "flag": "NE"
+      "flag": "ne"
     },
     {
       "coordinates": [1112, 406],
       "name": "Sudan",
       "strength": 1,
-      "flag": "SD"
+      "flag": "sd"
     },
     {
       "coordinates": [1074, 508],
       "name": "Congo, The Democratic Republic of the",
       "strength": 1,
-      "flag": "CD"
+      "flag": "cd"
     },
     {
       "coordinates": [1154, 443],
       "name": "Ethiopia",
       "strength": 1,
-      "flag": "ET"
+      "flag": "et"
     },
     {
       "coordinates": [1075, 707],
       "name": "South Africa",
       "strength": 1,
-      "flag": "ZA"
+      "flag": "za"
     },
     {
       "coordinates": [1194, 627],
       "name": "Madagascar",
       "strength": 0.5,
-      "flag": "MG"
+      "flag": "mg"
     },
     {
       "coordinates": [1052, 420],
       "name": "Chad",
       "strength": 1,
-      "flag": "TD"
->>>>>>> 91ca03af
+      "flag": "td"
     }
   ]
 }