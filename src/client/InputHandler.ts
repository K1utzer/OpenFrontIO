import { EventBus, GameEvent } from "../core/EventBus";
import { UnitType } from "../core/game/Game";
import { UnitView } from "../core/game/GameView";
import { UserSettings } from "../core/game/UserSettings";
import { ReplaySpeedMultiplier } from "./utilities/ReplaySpeedMultiplier";

export class MouseUpEvent implements GameEvent {
  constructor(
    public readonly x: number,
    public readonly y: number,
  ) {}
}

export class MouseOverEvent implements GameEvent {
  constructor(
    public readonly x: number,
    public readonly y: number,
  ) {}
}

/**
 * Event emitted when a unit is selected or deselected
 */
export class UnitSelectionEvent implements GameEvent {
  constructor(
    public readonly unit: UnitView | null,
    public readonly isSelected: boolean,
  ) {}
}

export class MouseDownEvent implements GameEvent {
  constructor(
    public readonly x: number,
    public readonly y: number,
  ) {}
}

export class MouseMoveEvent implements GameEvent {
  constructor(
    public readonly x: number,
    public readonly y: number,
  ) {}
}

export class ContextMenuEvent implements GameEvent {
  constructor(
    public readonly x: number,
    public readonly y: number,
  ) {}
}

export class ZoomEvent implements GameEvent {
  constructor(
    public readonly x: number,
    public readonly y: number,
    public readonly delta: number,
  ) {}
}

export class DragEvent implements GameEvent {
  constructor(
    public readonly deltaX: number,
    public readonly deltaY: number,
  ) {}
}

export class AlternateViewEvent implements GameEvent {
  constructor(public readonly alternateView: boolean) {}
}

export class CloseViewEvent implements GameEvent {}

export class RefreshGraphicsEvent implements GameEvent {}

export class TogglePerformanceOverlayEvent implements GameEvent {}

export class ToggleStructureEvent implements GameEvent {
  constructor(public readonly structureType: UnitType | null) {}
}

export class QuickBuildEvent implements GameEvent {
  constructor(
    public readonly unitType: UnitType,
    public readonly x: number,
    public readonly y: number,
  ) {}
}

export class QuickBuildFailedEvent implements GameEvent {
  constructor(
    public readonly x: number,
    public readonly y: number,
  ) {}
}

export class ShowBuildMenuEvent implements GameEvent {
  constructor(
    public readonly x: number,
    public readonly y: number,
  ) {}
}
export class ShowEmojiMenuEvent implements GameEvent {
  constructor(
    public readonly x: number,
    public readonly y: number,
  ) {}
}

export class DoBoatAttackEvent implements GameEvent {}

export class DoGroundAttackEvent implements GameEvent {}

export class AttackRatioEvent implements GameEvent {
  constructor(public readonly attackRatio: number) {}
}

export class ReplaySpeedChangeEvent implements GameEvent {
  constructor(public readonly replaySpeedMultiplier: ReplaySpeedMultiplier) {}
}

export class CenterCameraEvent implements GameEvent {
  constructor() {}
}

export class AutoUpgradeEvent implements GameEvent {
  constructor(
    public readonly x: number,
    public readonly y: number,
  ) {}
}

export class InputHandler {
  private lastPointerX: number = 0;
  private lastPointerY: number = 0;
  private pointerPositionKnown = false;

  private lastPointerDownX: number = 0;
  private lastPointerDownY: number = 0;

  private pointers: Map<number, PointerEvent> = new Map();

  private lastPinchDistance: number = 0;

  private pointerDown: boolean = false;

  private alternateView = false;

  private moveInterval: NodeJS.Timeout | null = null;
  private activeKeys = new Set<string>();
  private keybinds: Record<string, string> = {};
  private readonly quickBuildHotkeys = new Map<string, UnitType>([
    ["Digit3", UnitType.Port],
    ["Digit4", UnitType.City],
    ["Digit5", UnitType.Factory],
    ["Digit6", UnitType.DefensePost],
    ["Digit7", UnitType.SAMLauncher],
    ["Digit8", UnitType.MissileSilo],
    ["Digit9", UnitType.Warship],
    ["Digit0", UnitType.AtomBomb],
    ["KeyH", UnitType.HydrogenBomb],
  ]);

  private pendingQuickBuild: UnitType | null = null;
  private lastQuickBuildAttempt: { x: number; y: number } | null = null;
  private readonly handleQuickBuildFailure = (event: QuickBuildFailedEvent) => {
    if (this.lastQuickBuildAttempt === null) {
      return;
    }

    this.eventBus.emit(new MouseUpEvent(event.x, event.y));
    this.lastQuickBuildAttempt = null;
  };

  private readonly PAN_SPEED = 5;
  private readonly ZOOM_SPEED = 10;

  private userSettings: UserSettings = new UserSettings();

  constructor(
    private canvas: HTMLCanvasElement,
    private eventBus: EventBus,
  ) {}

  initialize() {
    this.keybinds = {
      toggleView: "Space",
      centerCamera: "KeyC",
      moveUp: "KeyW",
      moveDown: "KeyS",
      moveLeft: "KeyA",
      moveRight: "KeyD",
      zoomOut: "KeyQ",
      zoomIn: "KeyE",
      attackRatioDown: "Digit1",
      attackRatioUp: "Digit2",
      boatAttack: "KeyB",
      groundAttack: "KeyG",
      modifierKey: "ControlLeft",
      altKey: "AltLeft",
      ...JSON.parse(localStorage.getItem("settings.keybinds") ?? "{}"),
    };

    // Mac users might have different keybinds
    const isMac = /Mac/.test(navigator.userAgent);
    if (isMac) {
      this.keybinds.modifierKey = "MetaLeft"; // Use Command key on Mac
    }

    this.canvas.addEventListener("pointerdown", (e) => this.onPointerDown(e));
    window.addEventListener("pointerup", (e) => this.onPointerUp(e));
    this.canvas.addEventListener(
      "wheel",
      (e) => {
        if (!this.onTrackpadPan(e)) {
          this.onScroll(e);
        }
        this.onShiftScroll(e);
        e.preventDefault();
      },
      { passive: false },
    );
    window.addEventListener("pointermove", this.onPointerMove.bind(this));
    this.canvas.addEventListener("contextmenu", (e) => this.onContextMenu(e));
    window.addEventListener("mousemove", (e) => {
      this.lastPointerX = e.clientX;
      this.lastPointerY = e.clientY;
      this.pointerPositionKnown = true;
      if (e.movementX || e.movementY) {
        this.eventBus.emit(new MouseMoveEvent(e.clientX, e.clientY));
      }
    });

    this.canvas.addEventListener("touchstart", (e) => this.onTouchStart(e), {
      passive: false,
    });
    this.canvas.addEventListener("touchmove", (e) => this.onTouchMove(e), {
      passive: false,
    });
    this.canvas.addEventListener("touchend", (e) => this.onTouchEnd(e), {
      passive: false,
    });
    this.pointers.clear();

    this.moveInterval = setInterval(() => {
      let deltaX = 0;
      let deltaY = 0;

      // Skip if shift is held down
      if (
        this.activeKeys.has("ShiftLeft") ||
        this.activeKeys.has("ShiftRight")
      ) {
        return;
      }

      if (
        this.activeKeys.has(this.keybinds.moveUp) ||
        this.activeKeys.has("ArrowUp")
      )
        deltaY += this.PAN_SPEED;
      if (
        this.activeKeys.has(this.keybinds.moveDown) ||
        this.activeKeys.has("ArrowDown")
      )
        deltaY -= this.PAN_SPEED;
      if (
        this.activeKeys.has(this.keybinds.moveLeft) ||
        this.activeKeys.has("ArrowLeft")
      )
        deltaX += this.PAN_SPEED;
      if (
        this.activeKeys.has(this.keybinds.moveRight) ||
        this.activeKeys.has("ArrowRight")
      )
        deltaX -= this.PAN_SPEED;

      if (deltaX || deltaY) {
        this.eventBus.emit(new DragEvent(deltaX, deltaY));
      }

      const cx = window.innerWidth / 2;
      const cy = window.innerHeight / 2;

      if (
        this.activeKeys.has(this.keybinds.zoomOut) ||
        this.activeKeys.has("Minus")
      ) {
        this.eventBus.emit(new ZoomEvent(cx, cy, this.ZOOM_SPEED));
      }
      if (
        this.activeKeys.has(this.keybinds.zoomIn) ||
        this.activeKeys.has("Equal")
      ) {
        this.eventBus.emit(new ZoomEvent(cx, cy, -this.ZOOM_SPEED));
      }
    }, 1);

    window.addEventListener("keydown", (e) => {
      if (e.code === this.keybinds.toggleView) {
        e.preventDefault();
        if (!this.alternateView) {
          this.alternateView = true;
          this.eventBus.emit(new AlternateViewEvent(true));
        }
      }

      if (e.code === "Escape") {
        e.preventDefault();
        this.eventBus.emit(new CloseViewEvent());
      }

      if (
        [
          this.keybinds.moveUp,
          this.keybinds.moveDown,
          this.keybinds.moveLeft,
          this.keybinds.moveRight,
          this.keybinds.zoomOut,
          this.keybinds.zoomIn,
          "ArrowUp",
          "ArrowLeft",
          "ArrowDown",
          "ArrowRight",
          "Minus",
          "Equal",
          this.keybinds.attackRatioDown,
          this.keybinds.attackRatioUp,
          this.keybinds.centerCamera,
          "ControlLeft",
          "ControlRight",
          "ShiftLeft",
          "ShiftRight",
        ].includes(e.code) ||
        this.quickBuildHotkeys.has(e.code)
      ) {
        this.activeKeys.add(e.code);
      }

      if (this.quickBuildHotkeys.has(e.code)) {
        e.preventDefault();
        if (!e.repeat && this.pointerPositionKnown) {
          const quickBuildType = this.quickBuildHotkeys.get(e.code)!;
          this.triggerQuickBuild(
            quickBuildType,
            this.lastPointerX,
            this.lastPointerY,
          );
          this.activeKeys.delete(e.code);
        }
      }
    });
    window.addEventListener("keyup", (e) => {
      if (e.code === this.keybinds.toggleView) {
        e.preventDefault();
        this.alternateView = false;
        this.eventBus.emit(new AlternateViewEvent(false));
      }

      if (e.key.toLowerCase() === "r" && e.altKey && !e.ctrlKey) {
        e.preventDefault();
        this.eventBus.emit(new RefreshGraphicsEvent());
      }

      if (e.code === this.keybinds.boatAttack) {
        e.preventDefault();
        this.eventBus.emit(new DoBoatAttackEvent());
      }

      if (e.code === this.keybinds.groundAttack) {
        e.preventDefault();
        this.eventBus.emit(new DoGroundAttackEvent());
      }

      if (e.code === this.keybinds.attackRatioDown) {
        e.preventDefault();
        this.eventBus.emit(new AttackRatioEvent(-10));
      }

      if (e.code === this.keybinds.attackRatioUp) {
        e.preventDefault();
        this.eventBus.emit(new AttackRatioEvent(10));
      }

      if (e.code === this.keybinds.centerCamera) {
        e.preventDefault();
        this.eventBus.emit(new CenterCameraEvent());
      }

      // Shift-D to toggle performance overlay
      console.log(e.code, e.shiftKey, e.ctrlKey, e.altKey, e.metaKey);
      if (e.code === "KeyD" && e.shiftKey) {
        e.preventDefault();
        console.log("TogglePerformanceOverlayEvent");
        this.eventBus.emit(new TogglePerformanceOverlayEvent());
      }

      this.activeKeys.delete(e.code);
    });

    this.eventBus.on(QuickBuildFailedEvent, this.handleQuickBuildFailure);
  }

  private onPointerDown(event: PointerEvent) {
    this.lastQuickBuildAttempt = null;

    if (event.button === 1) {
      event.preventDefault();
      this.eventBus.emit(new AutoUpgradeEvent(event.clientX, event.clientY));
      return;
    }

    if (event.button > 0) {
      return;
    }

    this.pendingQuickBuild =
      event.pointerType === "touch" ? null : this.getActiveQuickBuildUnitType();

    this.pointerDown = true;
    this.pointers.set(event.pointerId, event);

    if (this.pointers.size === 1) {
      this.lastPointerX = event.clientX;
      this.lastPointerY = event.clientY;
      this.pointerPositionKnown = true;

      this.lastPointerDownX = event.clientX;
      this.lastPointerDownY = event.clientY;

      this.eventBus.emit(new MouseDownEvent(event.clientX, event.clientY));
    } else if (this.pointers.size === 2) {
      this.lastPinchDistance = this.getPinchDistance();
    }
  }

  onPointerUp(event: PointerEvent) {
    if (event.button === 1) {
      event.preventDefault();
      return;
    }

    if (event.button > 0) {
      return;
    }

    const quickBuildCandidate =
      event.pointerType === "touch" ? null : this.pendingQuickBuild;
    this.pendingQuickBuild = null;
    this.pointerDown = false;
    this.pointers.clear();

    this.pointerPositionKnown = true;
    this.lastPointerX = event.clientX;
    this.lastPointerY = event.clientY;

    if (this.isModifierKeyPressed(event)) {
      this.eventBus.emit(new ShowBuildMenuEvent(event.clientX, event.clientY));
      return;
    }
    if (this.isAltKeyPressed(event)) {
      this.eventBus.emit(new ShowEmojiMenuEvent(event.clientX, event.clientY));
      return;
    }

    const dist =
      Math.abs(event.x - this.lastPointerDownX) +
      Math.abs(event.y - this.lastPointerDownY);
    if (dist < 10) {
      if (event.pointerType !== "touch") {
        const quickBuildType =
          quickBuildCandidate ?? this.getActiveQuickBuildUnitType();
        if (quickBuildType !== null) {
<<<<<<< HEAD
          this.triggerQuickBuild(quickBuildType, event.clientX, event.clientY);
=======
          this.lastQuickBuildAttempt = {
            x: event.clientX,
            y: event.clientY,
          };
          this.eventBus.emit(
            new QuickBuildEvent(quickBuildType, event.clientX, event.clientY),
          );
>>>>>>> 44b3be2b
          return;
        }
      }

      if (event.pointerType === "touch") {
        this.eventBus.emit(new ContextMenuEvent(event.clientX, event.clientY));
        event.preventDefault();
        return;
      }

      if (!this.userSettings.leftClickOpensMenu() || event.shiftKey) {
        this.eventBus.emit(new MouseUpEvent(event.x, event.y));
      } else {
        this.eventBus.emit(new ContextMenuEvent(event.clientX, event.clientY));
      }
    }
  }

  private onScroll(event: WheelEvent) {
    if (!event.shiftKey) {
      const realCtrl =
        this.activeKeys.has("ControlLeft") ||
        this.activeKeys.has("ControlRight");
      const ratio = event.ctrlKey && !realCtrl ? 10 : 1; // Compensate pinch-zoom low sensitivity
      this.eventBus.emit(new ZoomEvent(event.x, event.y, event.deltaY * ratio));
    }
  }

  private onShiftScroll(event: WheelEvent) {
    if (event.shiftKey) {
      const scrollValue = event.deltaY === 0 ? event.deltaX : event.deltaY;
      const ratio = scrollValue > 0 ? -10 : 10;
      this.eventBus.emit(new AttackRatioEvent(ratio));
    }
  }

  private onTrackpadPan(event: WheelEvent): boolean {
    if (event.shiftKey || event.ctrlKey || event.metaKey) {
      return false;
    }

    const isTrackpadPan = event.deltaMode === 0 && event.deltaX !== 0;

    if (!isTrackpadPan) {
      return false;
    }

    const panSensitivity = 1.0;
    const deltaX = -event.deltaX * panSensitivity;
    const deltaY = -event.deltaY * panSensitivity;

    if (Math.abs(deltaX) > 0.5 || Math.abs(deltaY) > 0.5) {
      this.eventBus.emit(new DragEvent(deltaX, deltaY));
    }
    return true;
  }

  private onPointerMove(event: PointerEvent) {
    if (event.button === 1) {
      event.preventDefault();
      return;
    }

    if (event.button > 0) {
      return;
    }

    this.pointers.set(event.pointerId, event);

    if (!this.pointerDown) {
      this.lastPointerX = event.clientX;
      this.lastPointerY = event.clientY;
      this.pointerPositionKnown = true;
      this.eventBus.emit(new MouseOverEvent(event.clientX, event.clientY));
      return;
    }

    if (this.pointers.size === 1) {
      const deltaX = event.clientX - this.lastPointerX;
      const deltaY = event.clientY - this.lastPointerY;

      this.eventBus.emit(new DragEvent(deltaX, deltaY));

      this.lastPointerX = event.clientX;
      this.lastPointerY = event.clientY;
      this.pointerPositionKnown = true;
    } else if (this.pointers.size === 2) {
      const currentPinchDistance = this.getPinchDistance();
      const pinchDelta = currentPinchDistance - this.lastPinchDistance;

      if (Math.abs(pinchDelta) > 1) {
        const zoomCenter = this.getPinchCenter();
        this.eventBus.emit(
          new ZoomEvent(zoomCenter.x, zoomCenter.y, -pinchDelta * 2),
        );
        this.lastPinchDistance = currentPinchDistance;
      }
    }
  }

  private onContextMenu(event: MouseEvent) {
    event.preventDefault();
    this.eventBus.emit(new ContextMenuEvent(event.clientX, event.clientY));
  }

  private onTouchStart(event: TouchEvent) {
    if (event.touches.length === 2) {
      event.preventDefault();
      // Solve screen jittering problem
      const touch1 = event.touches[0];
      const touch2 = event.touches[1];
      this.lastPointerX = (touch1.clientX + touch2.clientX) / 2;
      this.lastPointerY = (touch1.clientY + touch2.clientY) / 2;
    }
  }

  private onTouchMove(event: TouchEvent) {
    if (event.touches.length === 2) {
      event.preventDefault();

      const touch1 = event.touches[0];
      const touch2 = event.touches[1];
      const centerX = (touch1.clientX + touch2.clientX) / 2;
      const centerY = (touch1.clientY + touch2.clientY) / 2;

      if (this.lastPointerX !== 0 && this.lastPointerY !== 0) {
        const deltaX = centerX - this.lastPointerX;
        const deltaY = centerY - this.lastPointerY;

        if (Math.abs(deltaX) > 1 || Math.abs(deltaY) > 1) {
          this.eventBus.emit(new DragEvent(deltaX, deltaY));
        }
      }

      this.lastPointerX = centerX;
      this.lastPointerY = centerY;
    }
  }

  private onTouchEnd(event: TouchEvent) {
    if (event.touches.length < 2) {
      this.lastPointerX = 0;
      this.lastPointerY = 0;
    }
  }

  private getPinchDistance(): number {
    const pointerEvents = Array.from(this.pointers.values());
    const dx = pointerEvents[0].clientX - pointerEvents[1].clientX;
    const dy = pointerEvents[0].clientY - pointerEvents[1].clientY;
    return Math.sqrt(dx * dx + dy * dy);
  }

  private getPinchCenter(): { x: number; y: number } {
    const pointerEvents = Array.from(this.pointers.values());
    return {
      x: (pointerEvents[0].clientX + pointerEvents[1].clientX) / 2,
      y: (pointerEvents[0].clientY + pointerEvents[1].clientY) / 2,
    };
  }

  private getActiveQuickBuildUnitType(): UnitType | null {
    for (const [code, unitType] of this.quickBuildHotkeys) {
      if (this.activeKeys.has(code)) {
        return unitType;
      }
    }
    return null;
  }

<<<<<<< HEAD
  private triggerQuickBuild(
    unitType: UnitType,
    clientX: number,
    clientY: number,
  ) {
    this.lastQuickBuildAttempt = {
      x: clientX,
      y: clientY,
    };
    this.eventBus.emit(new QuickBuildEvent(unitType, clientX, clientY));
  }

=======
>>>>>>> 44b3be2b
  destroy() {
    if (this.moveInterval !== null) {
      clearInterval(this.moveInterval);
    }
    this.eventBus.off(QuickBuildFailedEvent, this.handleQuickBuildFailure);
    this.activeKeys.clear();
    this.pendingQuickBuild = null;
    this.lastQuickBuildAttempt = null;
<<<<<<< HEAD
    this.pointerPositionKnown = false;
=======
>>>>>>> 44b3be2b
  }

  isModifierKeyPressed(event: PointerEvent): boolean {
    return (
      (this.keybinds.modifierKey === "AltLeft" && event.altKey) ||
      (this.keybinds.modifierKey === "ControlLeft" && event.ctrlKey) ||
      (this.keybinds.modifierKey === "ShiftLeft" && event.shiftKey) ||
      (this.keybinds.modifierKey === "MetaLeft" && event.metaKey)
    );
  }

  isAltKeyPressed(event: PointerEvent): boolean {
    return (
      (this.keybinds.altKey === "AltLeft" && event.altKey) ||
      (this.keybinds.altKey === "ControlLeft" && event.ctrlKey) ||
      (this.keybinds.altKey === "ShiftLeft" && event.shiftKey) ||
      (this.keybinds.altKey === "MetaLeft" && event.metaKey)
    );
  }
}<|MERGE_RESOLUTION|>--- conflicted
+++ resolved
@@ -470,17 +470,7 @@
         const quickBuildType =
           quickBuildCandidate ?? this.getActiveQuickBuildUnitType();
         if (quickBuildType !== null) {
-<<<<<<< HEAD
           this.triggerQuickBuild(quickBuildType, event.clientX, event.clientY);
-=======
-          this.lastQuickBuildAttempt = {
-            x: event.clientX,
-            y: event.clientY,
-          };
-          this.eventBus.emit(
-            new QuickBuildEvent(quickBuildType, event.clientX, event.clientY),
-          );
->>>>>>> 44b3be2b
           return;
         }
       }
@@ -650,8 +640,6 @@
     }
     return null;
   }
-
-<<<<<<< HEAD
   private triggerQuickBuild(
     unitType: UnitType,
     clientX: number,
@@ -663,21 +651,7 @@
     };
     this.eventBus.emit(new QuickBuildEvent(unitType, clientX, clientY));
   }
-
-=======
->>>>>>> 44b3be2b
-  destroy() {
-    if (this.moveInterval !== null) {
-      clearInterval(this.moveInterval);
-    }
-    this.eventBus.off(QuickBuildFailedEvent, this.handleQuickBuildFailure);
-    this.activeKeys.clear();
-    this.pendingQuickBuild = null;
-    this.lastQuickBuildAttempt = null;
-<<<<<<< HEAD
     this.pointerPositionKnown = false;
-=======
->>>>>>> 44b3be2b
   }
 
   isModifierKeyPressed(event: PointerEvent): boolean {
